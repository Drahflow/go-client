/*
Package lddynamodb provides a DynamoDB-backed feature store for the LaunchDarkly
Go SDK.

By caching feature flag data in DynamoDB, LaunchDarkly clients don't need to
call out to the LaunchDarkly API every time they're created. This is useful for
environments like AWS Lambda where workloads can be sensitive to cold starts.

In contrast to the Redis-backed feature store, the DynamoDB store can be used
without requiring access to any VPC resources, i.e. ElastiCache Redis. See
https://launchdarkly.com/blog/go-serveless-not-flagless-implementing-feature-flags-in-serverless-environments/
for more background information.

Here's how to use the feature store with the LaunchDarkly client:

	store, err := lddynamodb.NewDynamoDBFeatureStore("some-table")
	if err != nil { ... }

	config := ld.DefaultConfig
	config.FeatureStore = store
	config.UseLdd = true // Enable daemon mode to only read flags from DynamoDB

	ldClient, err := ld.MakeCustomClient("some-sdk-key", config, 5*time.Second)
	if err != nil { ... }
*/
package lddynamodb

// This is based on code from https://github.com/mlafeldt/launchdarkly-dynamo-store.
// Changes include a different method of configuration, less potential for race conditions,
// and unit tests that run against a local Dynamo instance.

// Implementation notes:
//
// - Feature flags, segments, and any other kind of entity the LaunchDarkly client may wish
// to store, are all put in the same table. The only two required attributes are "key" (which
// is present in all storeable entities) and "namespace" (a parameter from the client that is
// used to disambiguate between flags and segments; this is stored in the marshaled entity
// but is ignored during unmarshaling).
//
// - Since DynamoDB doesn't have transactions, the Init method - which replaces the entire data
// store - is not atomic, so there can be a race condition if another process is adding new data
// via Upsert. To minimize this, we don't delete all the data at the start; instead, we update
// the items we've received, and then delete all other items. That could potentially result in
// deleting new data from another process, but that would be the case anyway if the Init
// happened to execute later than the Upsert; we are relying on the fact that normally the
// process that did the Init will also receive the new data shortly and do its own Upsert.

import (
	"fmt"
	"log"
	"math"
	"os"
	"strconv"
<<<<<<< HEAD
	"time"
=======
	"sync"
>>>>>>> 079b9cde

	"github.com/aws/aws-sdk-go/aws"
	"github.com/aws/aws-sdk-go/aws/awserr"
	"github.com/aws/aws-sdk-go/aws/session"
	"github.com/aws/aws-sdk-go/service/dynamodb"
	"github.com/aws/aws-sdk-go/service/dynamodb/dynamodbattribute"
	"github.com/aws/aws-sdk-go/service/dynamodb/dynamodbiface"
	ld "gopkg.in/launchdarkly/go-client.v4"
	"gopkg.in/launchdarkly/go-client.v4/utils"
)

const (
	// DefaultCacheTTL is the amount of time that recently read or updated items will be cached
	// in memory, unless you specify otherwise with the CacheTTL option.
	DefaultCacheTTL = 15 * time.Second
)

const (
	// Schema of the DynamoDB table
	tablePartitionKey = "namespace"
	tableSortKey      = "key"
)

type namespaceAndKey struct {
	namespace string
	key       string
}

// Internal type for our DynamoDB implementation of the ld.FeatureStore interface.
type dynamoDBFeatureStore struct {
	client         dynamodbiface.DynamoDBAPI
	table          string
	cacheTTL       time.Duration
	sessionOptions session.Options
	logger         ld.Logger
	initialized    bool
	initLock       sync.RWMutex
	testUpdateHook func() // Used only by unit tests - see updateWithVersioning
}

// FeatureStoreOption is the interface for optional configuration parameters that can be
// passed to NewDynamoDBFeatureStore. These include SessionOptions, DynamoClient, and Logger.
type FeatureStoreOption interface {
	apply(store *dynamoDBFeatureStore) error
}

type cacheTTLOption struct {
	cacheTTL time.Duration
}

func (o cacheTTLOption) apply(store *dynamoDBFeatureStore) error {
	store.cacheTTL = o.cacheTTL
	return nil
}

// CacheTTL sets the amount of time that recently read or updated items should remain in an
// in-memory cache. This reduces the amount of database access if the same feature flags
// are being evaluated repeatedly. If it is zero, there will be no in-memory caching. The
// default value is DefaultCacheTTL.
func CacheTTL(ttl time.Duration) FeatureStoreOption {
	return cacheTTLOption{ttl}
}

type dynamoClientOption struct {
	client dynamodbiface.DynamoDBAPI
}

func (o dynamoClientOption) apply(store *dynamoDBFeatureStore) error {
	store.client = o.client
	return nil
}

// DynamoClient creates an option for NewDynamoDBFeatureStore, to specify an existing
// DynamoDB client instance. Use this if you want to customize the client used by the
// feature store in ways that are not supported by other NewDynamoDBFeatureStore options.
// If you specify this option, then any configuration specified with SessionOptions will
// be ignored.
func DynamoClient(client dynamodbiface.DynamoDBAPI) FeatureStoreOption {
	return dynamoClientOption{client}
}

type sessionOptionsOption struct {
	options session.Options
}

func (o sessionOptionsOption) apply(store *dynamoDBFeatureStore) error {
	store.sessionOptions = o.options
	return nil
}

// SessionOptions creates an option for NewDynamoDBFeatureStore, to specify an AWS
// Session.Options object to use when creating the DynamoDB session. This can be used to
// set properties such as the region programmatically, rather than relying on the
// defaults from the environment.
func SessionOptions(options session.Options) FeatureStoreOption {
	return sessionOptionsOption{options}
}

type loggerOption struct {
	logger ld.Logger
}

func (o loggerOption) apply(store *dynamoDBFeatureStore) error {
	store.logger = o.logger
	return nil
}

// Logger creates an option for NewDynamoDBFeatureStore, to specify where to send log output.
// If not specified, a log.Logger is used.
func Logger(logger ld.Logger) FeatureStoreOption {
	return loggerOption{logger}
}

// NewDynamoDBFeatureStore creates a new DynamoDB feature store to be used by the LaunchDarkly client.
//
// By default, this function uses https://docs.aws.amazon.com/sdk-for-go/api/aws/session/#NewSession
// to configure access to DynamoDB, so the configuration will use your local AWS credentials as well
// as AWS environment variables. You can also override the default configuration with the SessionOptions
// option, or use an already-configured DynamoDB client instance with the DynamoClient option.
//
// For other options that can be customized, see CacheTTL and Logger.
func NewDynamoDBFeatureStore(table string, options ...FeatureStoreOption) (ld.FeatureStore, error) {
	store, err := newDynamoDBFeatureStoreInternal(table, options...)
	if err != nil {
		return nil, err
	}
	return utils.NewFeatureStoreWrapper(store), nil
}

func newDynamoDBFeatureStoreInternal(table string, options ...FeatureStoreOption) (*dynamoDBFeatureStore, error) {
	store := dynamoDBFeatureStore{
		table:       table,
		initialized: false,
		cacheTTL:    DefaultCacheTTL,
	}

	for _, o := range options {
		err := o.apply(&store)
		if err != nil {
			return nil, err
		}
	}

	if store.logger == nil {
		store.logger = log.New(os.Stderr, "[LaunchDarkly DynamoDBFeatureStore]", log.LstdFlags)
	}

	if store.client == nil {
		sess, err := session.NewSessionWithOptions(store.sessionOptions)
		if err != nil {
			return nil, err
		}
		store.client = dynamodb.New(sess)
	}

	return &store, nil
}

func (store *dynamoDBFeatureStore) GetCacheTTL() time.Duration {
	return store.cacheTTL
}

func (store *dynamoDBFeatureStore) InitInternal(allData map[ld.VersionedDataKind]map[string]ld.VersionedData) error {
	// Start by reading the existing keys; we will later delete any of these that weren't in allData.
	unusedOldKeys, err := store.readExistingKeys()
	if err != nil {
		store.logger.Printf("ERROR: Failed to get existing items prior to Init: %s", err)
		return err
	}

	requests := make([]*dynamodb.WriteRequest, 0)
	numItems := 0

	// Insert or update every provided item
	for kind, items := range allData {
		for k, v := range items {
			av, err := marshalItem(kind, v)
			if err != nil {
				store.logger.Printf("ERROR: Failed to marshal item (key=%s): %s", k, err)
				return err
			}
			requests = append(requests, &dynamodb.WriteRequest{
				PutRequest: &dynamodb.PutRequest{Item: av},
			})
			nk := namespaceAndKey{namespace: kind.GetNamespace(), key: v.GetKey()}
			unusedOldKeys[nk] = false
			numItems++
		}
	}

	// Now delete any previously existing items whose keys were not in the current data
	for k, v := range unusedOldKeys {
		if v {
			delKey := make(map[string]*dynamodb.AttributeValue)
			delKey[tablePartitionKey] = &dynamodb.AttributeValue{S: aws.String(k.namespace)}
			delKey[tableSortKey] = &dynamodb.AttributeValue{S: aws.String(k.key)}
			requests = append(requests, &dynamodb.WriteRequest{
				DeleteRequest: &dynamodb.DeleteRequest{Key: delKey},
			})
		}
	}

	if err := store.batchWriteRequests(requests); err != nil {
		store.logger.Printf("ERROR: Failed to write %d item(s) in batches: %s", len(requests), err)
		return err
	}

	store.logger.Printf("INFO: Initialized table %q with %d item(s)", store.table, numItems)

	store.initLock.Lock()
	defer store.initLock.Unlock()
	store.initialized = true

	return nil
}

<<<<<<< HEAD
func (store *dynamoDBFeatureStore) InitializedInternal() bool {
=======
func (store *dynamoDBFeatureStore) Initialized() bool {
	store.initLock.RLock()
	defer store.initLock.RUnlock()
>>>>>>> 079b9cde
	return store.initialized
}

func (store *dynamoDBFeatureStore) GetAllInternal(kind ld.VersionedDataKind) (map[string]ld.VersionedData, error) {
	var items []map[string]*dynamodb.AttributeValue

	err := store.client.QueryPages(&dynamodb.QueryInput{
		TableName:      aws.String(store.table),
		ConsistentRead: aws.Bool(true),
		KeyConditions: map[string]*dynamodb.Condition{
			tablePartitionKey: {
				ComparisonOperator: aws.String("EQ"),
				AttributeValueList: []*dynamodb.AttributeValue{
					{S: aws.String(kind.GetNamespace())},
				},
			},
		},
	}, func(out *dynamodb.QueryOutput, lastPage bool) bool {
		items = append(items, out.Items...)
		return !lastPage
	})
	if err != nil {
		store.logger.Printf("ERROR: Failed to get all %q items: %s", kind.GetNamespace(), err)
		return nil, err
	}

	results := make(map[string]ld.VersionedData)

	for _, i := range items {
		item, err := unmarshalItem(kind, i)
		if err != nil {
			store.logger.Printf("ERROR: Failed to unmarshal item: %s", err)
			return nil, err
		}
		if !item.IsDeleted() {
			results[item.GetKey()] = item
		}
	}

	return results, nil
}

func (store *dynamoDBFeatureStore) GetInternal(kind ld.VersionedDataKind, key string) (ld.VersionedData, error) {
	result, err := store.client.GetItem(&dynamodb.GetItemInput{
		TableName:      aws.String(store.table),
		ConsistentRead: aws.Bool(true),
		Key: map[string]*dynamodb.AttributeValue{
			tablePartitionKey: {S: aws.String(kind.GetNamespace())},
			tableSortKey:      {S: aws.String(key)},
		},
	})
	if err != nil {
		store.logger.Printf("ERROR: Failed to get item (key=%s): %s", key, err)
		return nil, err
	}

	if len(result.Item) == 0 {
		store.logger.Printf("DEBUG: Item not found (key=%s)", key)
		return nil, nil
	}

	item, err := unmarshalItem(kind, result.Item)
	if err != nil {
		store.logger.Printf("ERROR: Failed to unmarshal item (key=%s): %s", key, err)
		return nil, err
	}

	return item, nil
}

func (store *dynamoDBFeatureStore) UpsertInternal(kind ld.VersionedDataKind, item ld.VersionedData) (bool, error) {
	av, err := marshalItem(kind, item)
	if err != nil {
		store.logger.Printf("ERROR: Failed to marshal item (key=%s): %s", item.GetKey(), err)
		return false, err
	}

	if store.testUpdateHook != nil {
		store.testUpdateHook()
	}

	_, err = store.client.PutItem(&dynamodb.PutItemInput{
		TableName: aws.String(store.table),
		Item:      av,
		ConditionExpression: aws.String(
			"attribute_not_exists(#namespace) or " +
				"attribute_not_exists(#key) or " +
				":version > #version",
		),
		ExpressionAttributeNames: map[string]*string{
			"#namespace": aws.String(tablePartitionKey),
			"#key":       aws.String(tableSortKey),
			"#version":   aws.String("version"),
		},
		ExpressionAttributeValues: map[string]*dynamodb.AttributeValue{
			":version": &dynamodb.AttributeValue{N: aws.String(strconv.Itoa(item.GetVersion()))},
		},
	})
	if err != nil {
		if aerr, ok := err.(awserr.Error); ok && aerr.Code() == dynamodb.ErrCodeConditionalCheckFailedException {
<<<<<<< HEAD
			store.logger.Printf("DEBUG: Not updating item due to condition (key=%s version=%d)",
				item.GetKey(), item.GetVersion())
			return false, nil
		}
		store.logger.Printf("ERROR: Failed to put item (key=%s): %s", item.GetKey(), err)
		return false, err
=======
			store.logger.Printf("DEBUG: Not updating item due to condition (namespace=%s key=%s version=%d)",
				kind.GetNamespace(), item.GetKey(), item.GetVersion())
			return nil
		}
		store.logger.Printf("ERROR: Failed to put item (namespace=%s key=%s): %s", kind.GetNamespace(), item.GetKey(), err)
		return err
>>>>>>> 079b9cde
	}

	return true, nil
}

func (store *dynamoDBFeatureStore) readExistingKeys() (map[namespaceAndKey]bool, error) {
	keys := make(map[namespaceAndKey]bool)
	err := store.client.ScanPages(&dynamodb.ScanInput{
		TableName:            aws.String(store.table),
		ConsistentRead:       aws.Bool(true),
		ProjectionExpression: aws.String("#namespace, #key"),
		ExpressionAttributeNames: map[string]*string{
			"#namespace": aws.String(tablePartitionKey),
			"#key":       aws.String(tableSortKey),
		},
	}, func(out *dynamodb.ScanOutput, lastPage bool) bool {
		for _, i := range out.Items {
			nk := namespaceAndKey{namespace: *(*i[tablePartitionKey]).S, key: *(*i[tableSortKey]).S}
			keys[nk] = true
		}
		return !lastPage
	})
	return keys, err
}

// batchWriteRequests executes a list of write requests (PutItem or DeleteItem)
// in batches of 25, which is the maximum BatchWriteItem can handle.
func (store *dynamoDBFeatureStore) batchWriteRequests(requests []*dynamodb.WriteRequest) error {
	for len(requests) > 0 {
		batchSize := int(math.Min(float64(len(requests)), 25))
		batch := requests[:batchSize]
		requests = requests[batchSize:]

		_, err := store.client.BatchWriteItem(&dynamodb.BatchWriteItemInput{
			RequestItems: map[string][]*dynamodb.WriteRequest{store.table: batch},
		})
		if err != nil {
			return err
		}
	}
	return nil
}

func marshalItem(kind ld.VersionedDataKind, item ld.VersionedData) (map[string]*dynamodb.AttributeValue, error) {
	av, err := dynamodbattribute.MarshalMap(item)
	if err != nil {
		return nil, err
	}

	// Adding the namespace as a partition key allows us to store everything
	// (feature flags, segments, etc.) in a single DynamoDB table. The
	// namespace attribute will be ignored when unmarshalling.
	av[tablePartitionKey] = &dynamodb.AttributeValue{S: aws.String(kind.GetNamespace())}

	return av, nil
}

func unmarshalItem(kind ld.VersionedDataKind, item map[string]*dynamodb.AttributeValue) (ld.VersionedData, error) {
	data := kind.GetDefaultItem()
	if err := dynamodbattribute.UnmarshalMap(item, &data); err != nil {
		return nil, err
	}
	if item, ok := data.(ld.VersionedData); ok {
		return item, nil
	}
	return nil, fmt.Errorf("Unexpected data type from unmarshal: %T", data)
}<|MERGE_RESOLUTION|>--- conflicted
+++ resolved
@@ -51,11 +51,8 @@
 	"math"
 	"os"
 	"strconv"
-<<<<<<< HEAD
+	"sync"
 	"time"
-=======
-	"sync"
->>>>>>> 079b9cde
 
 	"github.com/aws/aws-sdk-go/aws"
 	"github.com/aws/aws-sdk-go/aws/awserr"
@@ -272,13 +269,9 @@
 	return nil
 }
 
-<<<<<<< HEAD
 func (store *dynamoDBFeatureStore) InitializedInternal() bool {
-=======
-func (store *dynamoDBFeatureStore) Initialized() bool {
 	store.initLock.RLock()
 	defer store.initLock.RUnlock()
->>>>>>> 079b9cde
 	return store.initialized
 }
 
@@ -379,21 +372,12 @@
 	})
 	if err != nil {
 		if aerr, ok := err.(awserr.Error); ok && aerr.Code() == dynamodb.ErrCodeConditionalCheckFailedException {
-<<<<<<< HEAD
-			store.logger.Printf("DEBUG: Not updating item due to condition (key=%s version=%d)",
-				item.GetKey(), item.GetVersion())
-			return false, nil
-		}
-		store.logger.Printf("ERROR: Failed to put item (key=%s): %s", item.GetKey(), err)
-		return false, err
-=======
 			store.logger.Printf("DEBUG: Not updating item due to condition (namespace=%s key=%s version=%d)",
 				kind.GetNamespace(), item.GetKey(), item.GetVersion())
-			return nil
+			return false, nil
 		}
 		store.logger.Printf("ERROR: Failed to put item (namespace=%s key=%s): %s", kind.GetNamespace(), item.GetKey(), err)
-		return err
->>>>>>> 079b9cde
+		return false, err
 	}
 
 	return true, nil
